--- conflicted
+++ resolved
@@ -860,32 +860,18 @@
 
     }
 
-<<<<<<< HEAD
-    static String valueToSource(Object value)
+    static String valueToSource(Object value) 
     {
         return uneval(null, null, value, true);
     }
-
-=======
-    static String valueToSource(Object value) 
-    {
-        return uneval(null, null, value, true);
-    }
     
->>>>>>> fb8cab5a
     static String uneval(Context cx, Scriptable scope, Object value)
     {
         return uneval(cx, scope, value, false);
     }
-<<<<<<< HEAD
-
-    private static String uneval(Context cx, Scriptable scope, Object value,
-                                 boolean valueToSource)
-=======
     
     private static String uneval(Context cx, Scriptable scope, Object value, 
         boolean valueToSource)
->>>>>>> fb8cab5a
     {
         if (value == null) {
             return "null";
@@ -926,19 +912,14 @@
                 Object v = ScriptableObject.getProperty(obj, "toSource");
                 if (v instanceof Function) {
                     Function f = (Function)v;
-<<<<<<< HEAD
-                    if (valueToSource) {
-=======
                     if( (valueToSource)) {
->>>>>>> fb8cab5a
                         cx = Context.getContext();
                         scope = f.getParentScope();
                     }
                     return toString(f.call(cx, scope, obj, emptyArgs));
                 }
             }
-            // Firefox returns "null" in this case, but "{}" seems more useful
-            return "{}";
+            return toString(value);
         }
         warnAboutNonJSObject(value);
         return value.toString();
